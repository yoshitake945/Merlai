name: CI

on:
  push:
    branches: [ main, dev ]
  pull_request:
    branches: [ main, dev ]
  workflow_dispatch:

jobs:
<<<<<<< HEAD
  # 軽量チェック（変更検出と基本的な品質チェック）
=======
  # 軽量チェック（ドキュメント変更時のみ、または基本的なformat check）
>>>>>>> 821a03b0
  quick-check:
    runs-on: ubuntu-latest
    if: |
      github.event_name == 'push' || 
      github.event_name == 'pull_request'
    steps:
      - uses: actions/checkout@v4
        with:
          fetch-depth: 0
      - name: Check for documentation changes only
        id: check-docs
        run: |
          # 変更されたファイルを取得
          if [ "${{ github.event_name }}" = "pull_request" ]; then
            # PRの場合
            CHANGED_FILES=$(git diff --name-only origin/${{ github.base_ref }}...HEAD)
          else
            # Pushの場合
            CHANGED_FILES=$(git diff --name-only ${{ github.event.before }} ${{ github.event.after }})
          fi
          
          echo "Changed files:"
          echo "$CHANGED_FILES"
          
          # ファイルタイプを分類
          DOC_FILES=$(echo "$CHANGED_FILES" | grep -E '\.(md|txt|rst)$|^docs/|^README|^CHANGELOG|^LICENSE|^NOTICE' || true)
          CODE_FILES=$(echo "$CHANGED_FILES" | grep -E '\.(py|js|ts|java|cpp|c|h|go|rs)$|^merlai/|^tests/|^scripts/' || true)
          DOCKER_FILES=$(echo "$CHANGED_FILES" | grep -E 'Dockerfile|docker-compose|\.dockerignore|docker/' || true)
          
          echo "Document files: $DOC_FILES"
          echo "Code files: $CODE_FILES"
          echo "Docker files: $DOCKER_FILES"
          
          if [ -n "$CODE_FILES" ]; then
            echo "docs_only=false" >> $GITHUB_OUTPUT
            echo "has_code_changes=true" >> $GITHUB_OUTPUT
            echo "has_docker_changes=false" >> $GITHUB_OUTPUT
<<<<<<< HEAD
            echo "Decision: Code changes detected, will run full quality checks"
=======
            echo "Decision: Code changes detected, will run quick format check"
>>>>>>> 821a03b0
          elif [ -n "$DOCKER_FILES" ]; then
            echo "docs_only=false" >> $GITHUB_OUTPUT
            echo "has_code_changes=false" >> $GITHUB_OUTPUT
            echo "has_docker_changes=true" >> $GITHUB_OUTPUT
            echo "Decision: Docker changes detected, will run build"
          elif [ -n "$DOC_FILES" ]; then
            echo "docs_only=true" >> $GITHUB_OUTPUT
            echo "has_code_changes=false" >> $GITHUB_OUTPUT
            echo "has_docker_changes=false" >> $GITHUB_OUTPUT
            echo "Decision: Documentation changes only, will run quick check"
          else
            echo "docs_only=false" >> $GITHUB_OUTPUT
            echo "has_code_changes=false" >> $GITHUB_OUTPUT
            echo "has_docker_changes=false" >> $GITHUB_OUTPUT
            echo "Decision: No relevant changes, will run full pipeline"
          fi
          
          echo "Output values:"
          echo "docs_only: ${{ steps.check-docs.outputs.docs_only }}"
          echo "has_code_changes: ${{ steps.check-docs.outputs.has_code_changes }}"
          echo "has_docker_changes: ${{ steps.check-docs.outputs.has_docker_changes }}"
      
      - name: Set up Python for quality checks
        if: |
          steps.check-docs.outputs.has_code_changes == 'true' ||
          steps.check-docs.outputs.docs_only == 'true'
        uses: actions/setup-python@v5
        with:
          python-version: '3.11'
      
      - name: Cache pip for quality checks
        if: |
          steps.check-docs.outputs.has_code_changes == 'true' ||
          steps.check-docs.outputs.docs_only == 'true'
        uses: actions/cache@v4
        with:
          path: ~/.cache/pip
          key: ${{ runner.os }}-pip-${{ hashFiles('**/pyproject.toml') }}
          restore-keys: |
            ${{ runner.os }}-pip-
      
      - name: Install dependencies for quality checks
        if: |
          steps.check-docs.outputs.has_code_changes == 'true' ||
          steps.check-docs.outputs.docs_only == 'true'
        run: |
          python -m pip install --upgrade pip
          pip install black
      
      - name: Format check (black) - Quick Check
        if: |
          steps.check-docs.outputs.has_code_changes == 'true' ||
          steps.check-docs.outputs.docs_only == 'true'
        run: black --check merlai/
      
      - name: Quick format check for docs only
        if: |
          steps.check-docs.outputs.docs_only == 'true' &&
          steps.check-docs.outputs.has_code_changes == 'false'
        run: |
          python -m pip install --upgrade pip
          pip install black
          black --check --diff .

  # フルチェック（コード変更時）
  lint:
    runs-on: ubuntu-latest
    needs: [quick-check]
    if: |
      needs.quick-check.outputs.docs_only == 'false' || 
      github.event_name == 'workflow_dispatch' ||
      (github.event_name == 'push' && github.ref == 'refs/heads/main')
    steps:
      - uses: actions/checkout@v4
      - name: Set up Python
        uses: actions/setup-python@v5
        with:
          python-version: '3.11'
      - name: Cache pip
        uses: actions/cache@v4
        with:
          path: ~/.cache/pip
          key: ${{ runner.os }}-pip-${{ hashFiles('**/pyproject.toml') }}
          restore-keys: |
            ${{ runner.os }}-pip-
      - name: Install dependencies
        run: |
          python -m pip install --upgrade pip
          pip install -e .[dev]
      - name: Lint (flake8)
        run: flake8 merlai/

  typecheck:
    runs-on: ubuntu-latest
    needs: [quick-check]
    if: |
      needs.quick-check.outputs.docs_only == 'false' || 
      github.event_name == 'workflow_dispatch' ||
      (github.event_name == 'push' && github.ref == 'refs/heads/main')
    steps:
      - uses: actions/checkout@v4
      - name: Set up Python
        uses: actions/setup-python@v5
        with:
          python-version: '3.11'
      - name: Cache pip
        uses: actions/cache@v4
        with:
          path: ~/.cache/pip
          key: ${{ runner.os }}-pip-${{ hashFiles('**/pyproject.toml') }}
          restore-keys: |
            ${{ runner.os }}-pip-
      - name: Install dependencies
        run: |
          python -m pip install --upgrade pip
          pip install -e .[dev]
      - name: Type check (mypy)
        run: mypy merlai/

  format:
    runs-on: ubuntu-latest
    needs: [quick-check]
    if: |
      needs.quick-check.outputs.docs_only == 'false' || 
      github.event_name == 'workflow_dispatch' ||
      (github.event_name == 'push' && github.ref == 'refs/heads/main')
    steps:
      - uses: actions/checkout@v4
      - name: Set up Python
        uses: actions/setup-python@v5
        with:
          python-version: '3.11'
      - name: Cache pip
        uses: actions/cache@v4
        with:
          path: ~/.cache/pip
          key: ${{ runner.os }}-pip-${{ hashFiles('**/pyproject.toml') }}
          restore-keys: |
            ${{ runner.os }}-pip-
      - name: Install dependencies
        run: |
          python -m pip install --upgrade pip
          pip install -e .[dev]
      - name: Format check (black)
        run: black --check merlai/

  test:
    runs-on: ubuntu-latest
    needs: [quick-check]
    if: |
      needs.quick-check.outputs.has_code_changes == 'true' ||
      github.event_name == 'workflow_dispatch' ||
      (github.event_name == 'push' && github.ref == 'refs/heads/main')
    steps:
      - uses: actions/checkout@v4
      - name: Set up Python
        uses: actions/setup-python@v5
        with:
          python-version: '3.11'
      - name: Cache pip
        uses: actions/cache@v4
        with:
          path: ~/.cache/pip
          key: ${{ runner.os }}-pip-${{ hashFiles('**/pyproject.toml') }}
          restore-keys: |
            ${{ runner.os }}-pip-
      - name: Install dependencies
        run: |
          python -m pip install --upgrade pip
          pip install -e .[dev]
      - name: Run tests
        run: pytest --disable-warnings -v

  build:
    runs-on: ubuntu-latest
    needs: [quick-check, test]
    if: |
      needs.quick-check.outputs.has_docker_changes == 'true' ||
      (needs.quick-check.outputs.has_code_changes == 'true' && needs.test.result == 'success') ||
      github.event_name == 'workflow_dispatch' ||
      (github.event_name == 'push' && github.ref == 'refs/heads/main' && needs.test.result == 'success')
    permissions:
      contents: read
      packages: write
    steps:
      - uses: actions/checkout@v4
      - name: Set up Python
        uses: actions/setup-python@v5
        with:
          python-version: '3.11'
      - name: Cache pip
        uses: actions/cache@v4
        with:
          path: ~/.cache/pip
          key: ${{ runner.os }}-pip-${{ hashFiles('**/pyproject.toml') }}
          restore-keys: |
            ${{ runner.os }}-pip-
      - name: Install dependencies
        run: |
          python -m pip install --upgrade pip
          pip install -e .[dev]
      - name: Log in to GitHub Container Registry
        uses: docker/login-action@v3
        with:
          registry: ghcr.io
          username: ${{ github.actor }}
          password: ${{ secrets.GITHUB_TOKEN }}
      - name: Extract metadata
        id: meta
        uses: docker/metadata-action@v5
        with:
          images: ghcr.io/${{ github.repository }}
          tags: |
            type=ref,event=branch
            type=ref,event=pr
            type=sha,prefix=sha-
            type=raw,value=latest,enable={{is_default_branch}}
            type=raw,value=v0.1.0,enable={{is_default_branch}}
      - name: Set up Docker Buildx
        uses: docker/setup-buildx-action@v3
        with:
          driver-opts: |
            image=moby/buildkit:v0.12.0
      
      - name: Build and push lightweight image only
        uses: docker/build-push-action@v5
        with:
          context: .
          file: docker/Dockerfile.lightweight
          target: production
          push: true
          tags: ${{ steps.meta.outputs.tags }}
          labels: ${{ steps.meta.outputs.labels }}
          platforms: linux/amd64

  notify:
    runs-on: ubuntu-latest
    needs: [quick-check, lint, typecheck, format, test, build]
    if: always()
    steps:
      - name: Notify Slack on Success
        if: |
          (needs.quick-check.result == 'success' || needs.quick-check.result == 'skipped') &&
          (needs.lint.result == 'success' || needs.lint.result == 'skipped') &&
          (needs.typecheck.result == 'success' || needs.typecheck.result == 'skipped') &&
          (needs.format.result == 'success' || needs.format.result == 'skipped') &&
          (needs.test.result == 'success' || needs.test.result == 'skipped') &&
          (needs.build.result == 'success' || needs.build.result == 'skipped')
        uses: 8398a7/action-slack@v3
        env:
          SLACK_WEBHOOK_URL: ${{ secrets.SLACK_WEBHOOK_URL }}
        with:
          status: success
          channel: '#ci-cd'
          text: |
            ✅ **Merlai CI Pipeline Succeeded**
            • Repository: ${{ github.repository }}
            • Branch: ${{ github.ref_name }}
            • Commit: ${{ github.sha }}
            • Triggered by: ${{ github.actor }}
            • Workflow: ${{ github.workflow }}

      - name: Notify Slack on Failure
        if: |
          needs.quick-check.result == 'failure' ||
          needs.lint.result == 'failure' ||
          needs.typecheck.result == 'failure' ||
          needs.format.result == 'failure' ||
          needs.test.result == 'failure' ||
          needs.build.result == 'failure'
        uses: 8398a7/action-slack@v3
        env:
          SLACK_WEBHOOK_URL: ${{ secrets.SLACK_WEBHOOK_URL }}
        with:
          status: failure
          channel: '#ci-cd'
          text: |
            ❌ **Merlai CI Pipeline Failed**
            • Repository: ${{ github.repository }}
            • Branch: ${{ github.ref_name }}
            • Commit: ${{ github.sha }}
            • Triggered by: ${{ github.actor }}
            • Workflow: ${{ github.workflow }} <|MERGE_RESOLUTION|>--- conflicted
+++ resolved
@@ -8,11 +8,7 @@
   workflow_dispatch:
 
 jobs:
-<<<<<<< HEAD
   # 軽量チェック（変更検出と基本的な品質チェック）
-=======
-  # 軽量チェック（ドキュメント変更時のみ、または基本的なformat check）
->>>>>>> 821a03b0
   quick-check:
     runs-on: ubuntu-latest
     if: |
@@ -50,11 +46,7 @@
             echo "docs_only=false" >> $GITHUB_OUTPUT
             echo "has_code_changes=true" >> $GITHUB_OUTPUT
             echo "has_docker_changes=false" >> $GITHUB_OUTPUT
-<<<<<<< HEAD
             echo "Decision: Code changes detected, will run full quality checks"
-=======
-            echo "Decision: Code changes detected, will run quick format check"
->>>>>>> 821a03b0
           elif [ -n "$DOCKER_FILES" ]; then
             echo "docs_only=false" >> $GITHUB_OUTPUT
             echo "has_code_changes=false" >> $GITHUB_OUTPUT
