name: Release

on:
  push:
    tags:
      - 'v*'

permissions:
  contents: read
  packages: write

jobs:
  release:
    runs-on: ubuntu-latest
    steps:
      - uses: actions/checkout@v4
        with:
          fetch-depth: 0  # 全履歴を取得してリリースノート生成に使用
      
      - name: Log in to GitHub Container Registry
        uses: docker/login-action@v3
        with:
          registry: ghcr.io
          username: ${{ github.actor }}
          password: ${{ secrets.GITHUB_TOKEN }}
      
      - name: Extract metadata
        id: meta
        uses: docker/metadata-action@v5
        with:
          images: ghcr.io/${{ github.repository }}
          tags: |
            type=semver,pattern={{version}}
            type=semver,pattern={{major}}.{{minor}}
            type=semver,pattern={{major}}
            type=raw,value=latest
          labels: |
            org.opencontainers.image.title=Merlai
            org.opencontainers.image.description=AI-powered music generation platform
            org.opencontainers.image.vendor=Merlai
            org.opencontainers.image.source={{repo}}
            org.opencontainers.image.version={{version}}
            org.opencontainers.image.revision={{sha}}
            org.opencontainers.image.created={{created}}
      
      - name: Set up Docker Buildx
        uses: docker/setup-buildx-action@v3
        with:
          driver-opts: |
            image=moby/buildkit:v0.12.0
<<<<<<< HEAD
      
      - name: Build and push optimized CPU image
        uses: docker/build-push-action@v5
        with:
          context: .
          file: docker/Dockerfile
          target: production
          push: true
          tags: ${{ steps.meta.outputs.tags }}
          labels: ${{ steps.meta.outputs.labels }}
          cache-from: type=gha
          cache-to: type=gha,mode=max
          platforms: linux/amd64,linux/arm64
      
=======
            
>>>>>>> 94247150
      - name: Build and push lightweight image only
        uses: docker/build-push-action@v5
        with:
          context: .
          file: docker/Dockerfile.lightweight
          target: production
          push: true
          tags: ${{ steps.meta.outputs.tags }}
          labels: ${{ steps.meta.outputs.labels }}
          cache-from: type=gha
          cache-to: type=gha,mode=max
          platforms: linux/amd64
      
      - name: Build and push Docker image (GPU)
        uses: docker/build-push-action@v5
        with:
          context: .
          file: docker/Dockerfile.gpu
          push: true
          tags: ${{ steps.meta.outputs.tags }}-gpu
          labels: ${{ steps.meta.outputs.labels }}
          cache-from: type=gha
          cache-to: type=gha,mode=max
          platforms: linux/amd64
      
      - name: Generate Release Notes
        id: release_notes
        run: |
          # 前回のタグから現在のタグまでのコミットを取得
          PREVIOUS_TAG=$(git describe --tags --abbrev=0 HEAD~1 2>/dev/null || echo "")
          if [ -z "$PREVIOUS_TAG" ]; then
            # 初回リリースの場合
            COMMITS=$(git log --oneline --no-merges)
          else
            COMMITS=$(git log --oneline --no-merges ${PREVIOUS_TAG}..HEAD)
          fi
          
          # リリースノートを生成
          echo "## What's Changed" > RELEASE_NOTES.md
          echo "" >> RELEASE_NOTES.md
          echo "### Commits in this release:" >> RELEASE_NOTES.md
          echo "" >> RELEASE_NOTES.md
          echo "$COMMITS" | while read line; do
            echo "- $line" >> RELEASE_NOTES.md
          done
          
          echo "### Docker Images" >> RELEASE_NOTES.md
          echo "" >> RELEASE_NOTES.md
          echo "This release includes the following Docker images:" >> RELEASE_NOTES.md
          echo "- \`ghcr.io/${{ github.repository }}:{{version}}\` (Lightweight version - ~450MB)" >> RELEASE_NOTES.md
          echo "- \`ghcr.io/${{ github.repository }}:{{version}}-gpu\` (GPU version)" >> RELEASE_NOTES.md
          echo "- \`ghcr.io/${{ github.repository }}:{{major}}.{{minor}}\` (Lightweight version)" >> RELEASE_NOTES.md
          echo "- \`ghcr.io/${{ github.repository }}:{{major}}\` (Lightweight version)" >> RELEASE_NOTES.md
          echo "- \`ghcr.io/${{ github.repository }}:latest\` (Lightweight version)" >> RELEASE_NOTES.md
          echo "" >> RELEASE_NOTES.md
          echo "**Note**: Optimized CPU version is temporarily unavailable due to CI/CD constraints." >> RELEASE_NOTES.md
          echo "- Lightweight: ~450MB (85% reduction from original)" >> RELEASE_NOTES.md
      
      - name: Create GitHub Release
        uses: actions/create-release@v1
        env:
          GITHUB_TOKEN: ${{ secrets.GITHUB_TOKEN }}
        with:
          tag_name: ${{ github.ref }}
          release_name: Release ${{ github.ref }}
          body_path: RELEASE_NOTES.md
          draft: false
          prerelease: false <|MERGE_RESOLUTION|>--- conflicted
+++ resolved
@@ -48,24 +48,7 @@
         with:
           driver-opts: |
             image=moby/buildkit:v0.12.0
-<<<<<<< HEAD
       
-      - name: Build and push optimized CPU image
-        uses: docker/build-push-action@v5
-        with:
-          context: .
-          file: docker/Dockerfile
-          target: production
-          push: true
-          tags: ${{ steps.meta.outputs.tags }}
-          labels: ${{ steps.meta.outputs.labels }}
-          cache-from: type=gha
-          cache-to: type=gha,mode=max
-          platforms: linux/amd64,linux/arm64
-      
-=======
-            
->>>>>>> 94247150
       - name: Build and push lightweight image only
         uses: docker/build-push-action@v5
         with:
