<<<<<<< HEAD
# Merlai# Test protection rule
=======
# Merlai 🎵

**AI-powered music creation assistant that helps fill in missing notes using AI.**

You provide the main melody – Merlai complements the rest with MIDI-ready suggestions.

## ⚠️ Important Notice / 重要な注記

**AI-Assisted Development / AIアシスト開発:**
本プロジェクトのほぼ全てのコード、設計、ドキュメントは、AIコーディングアシスタント（例: OpenAI GPT-4, GitHub Copilot等）を活用して作成されています。
開発者はPythonやその他の技術スタックに習熟しているわけではなく、AIの支援に大きく依存して開発を進めています。

Almost all code, design, and documentation in this project were created with the assistance of AI coding tools (e.g., OpenAI GPT-4, GitHub Copilot, etc.).
The developer is not proficient in Python or other technical stacks and heavily relies on AI assistance for development.

**Language Proficiency / 言語能力:**
開発者は英語が堪能ではないため、英語表現に不自然な点や誤りが含まれる可能性があります。
技術的な議論や改善提案については、日本語でのコミュニケーションを推奨します。
英語学習中であり、コミュニティからの理解と支援をいただけると幸いです。

The developer is not fluent in English, so there may be unnatural expressions or mistakes in English.
For technical discussions and improvement suggestions, Japanese communication is recommended.
The developer is currently learning English and appreciates understanding and support from the community.

**Code Quality / コード品質:**
AI生成コードのため、ベストプラクティスに従っていない部分や、最適化されていない箇所が存在する可能性があります。
プロダクション環境での使用前に、十分なテストとレビューを推奨します。

As this is AI-generated code, there may be parts that don't follow best practices or are not optimized.
Thorough testing and review are recommended before use in production environments.

## 🚀 Quick Start

### Prerequisites
- Python 3.9+
- pip

### Installation
```bash
# Clone the repository
git clone https://github.com/yoshitake945/Merlai.git
cd Merlai

# Create virtual environment
python -m venv venv
source venv/bin/activate  # On Windows: venv\Scripts\activate

# Install dependencies
pip install -e .
```

### Usage

#### CLI
```bash
# Start the API server
merlai serve

# Generate music from melody
merlai generate --melody "C4,1.0;E4,1.0;G4,1.0" --style pop --key C
```

#### API
```bash
# Health check
curl http://localhost:8000/health

# Generate music
curl -X POST http://localhost:8000/api/v1/generate \
  -H "Content-Type: application/json" \
  -d '{
    "melody": [
      {"pitch": 60, "velocity": 80, "duration": 1.0, "start_time": 0.0}
    ],
    "style": "pop",
    "key": "C"
  }'
```

## 📚 Documentation

詳細なドキュメントは [`docs/`](docs/) フォルダにあります：
Detailed documentation is available in the [`docs/`](docs/) folder:

- **[📖 Documentation Overview](docs/README.md)** - ドキュメント一覧 / Documentation index
- **[🏗️ Architecture](docs/ARCHITECTURE.md)** - システム設計 / System design
- **[🔌 API Reference](docs/API.md)** - API仕様書 / API specification
- **[🚀 Operations Guide](docs/OPERATIONS_GUIDE.md)** - 運用ガイド / Operations guide
- **[🔧 Troubleshooting](docs/TROUBLESHOOTING.md)** - トラブルシューティング / Troubleshooting guide

## 🎯 Features

- **AI-Powered Music Generation**: Generate harmony, bass, and drums from melody
- **Multiple Styles**: Support for pop, rock, jazz, electronic, classical
- **MIDI Output**: Direct MIDI file generation
- **Plugin Integration**: External sound plugin management
- **RESTful API**: Easy integration with other applications
- **CLI Interface**: Command-line tool for quick music generation

## 🏗️ Architecture

Merlai follows a modular architecture with clear separation of concerns:

- **Core Music Engine**: Handles music theory and generation
- **AI Models**: Manages different AI models for music generation
- **MIDI Processing**: Handles MIDI file creation and manipulation
- **Plugin System**: Manages external sound plugins
- **API Layer**: RESTful API for external integration

For detailed architecture information, see [docs/ARCHITECTURE.md](docs/ARCHITECTURE.md).

## 🔧 Development

### Running Tests
```bash
# Run all tests
pytest

# Run with coverage
pytest --cov=merlai

# Run specific test file
pytest tests/test_api.py
```

### Code Quality
```bash
# Type checking
mypy merlai/

# Linting
flake8 merlai/

# Formatting
black merlai/
```

## 🤝 Contributing

We welcome contributions! Please see [CONTRIBUTING.md](CONTRIBUTING.md) for guidelines.

### Development Setup
1. Fork the repository
2. Create a feature branch: `git checkout -b feature/amazing-feature`
3. Make your changes
4. Add tests for new functionality
5. Run tests: `pytest`
6. Commit your changes: `git commit -m 'Add amazing feature'`
7. Push to the branch: `git push origin feature/amazing-feature`
8. Open a Pull Request

## 📄 License

This project is licensed under the MIT License - see the [LICENSE](LICENSE) file for details.

## 🆘 Support

- **Issues**: [GitHub Issues](https://github.com/yoshitake945/Merlai/issues)
- **Discussions**: [GitHub Discussions](https://github.com/yoshitake945/Merlai/discussions)
- **Documentation**: [docs/](docs/)
- **Troubleshooting**: [docs/TROUBLESHOOTING.md](docs/TROUBLESHOOTING.md)

## 🙏 Acknowledgments

- AI coding assistants for development support
- Open source community for libraries and tools
- Music theory resources and research
- Contributors and users of Merlai

---

**Note**: This project is actively developed with AI assistance. Please be patient with the developer's English learning process and provide constructive feedback.
>>>>>>> 6b95fbc2
<|MERGE_RESOLUTION|>--- conflicted
+++ resolved
@@ -1,6 +1,3 @@
-<<<<<<< HEAD
-# Merlai# Test protection rule
-=======
 # Merlai 🎵
 
 **AI-powered music creation assistant that helps fill in missing notes using AI.**
@@ -172,5 +169,4 @@
 
 ---
 
-**Note**: This project is actively developed with AI assistance. Please be patient with the developer's English learning process and provide constructive feedback.
->>>>>>> 6b95fbc2
+**Note**: This project is actively developed with AI assistance. Please be patient with the developer's English learning process and provide constructive feedback.